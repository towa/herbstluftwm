herbstluftwm NEWS -- History of user-visible changes
----------------------------------------------------

Next Release: 0.5
-----------------

Changes:

    * new setting: wmname
    * hook togglehidepanel: the default panel.sh also accepts the parameters
      "current" or a certain monitor index
    * align captions of the tree output (commands: layout, stack) better by
      inserting a space in front of every caption
<<<<<<< HEAD
    * let new clients and monitors (and other items that are stacked) appear on
      top of the stacking order
=======
    * chaining of commands now is possible with the new command: chain
    * new commands: and or
>>>>>>> b6c37381

Release: 0.4.1 on 2012-08-30
----------------------------

This fixes some build system issues:

    * Separate CFLAGS and CPPFLAGS
    * Add patch level to the version number
    * Only use __MACH__ if really needed
    * Honor CPPFLAGS

Release: 0.4 on 2012-08-18
--------------------------

Changes that requres user interaction on upgrade:

    * the setting window_gap is now called frame_gap

Other changes:

    * new setting window_gap which controlls the gap between windows within one
      frame
    * new setting: frame_padding
    * new command: close_or_remove
    * new flags '-' and '%' for tag_status for multi monitor handling
    * toggle default panel on hook togglehidepanel
    * new setting: window_border_urgent_color
    * new command: set_monitors
    * new command: disjoin_rects
    * new command: jumpto
    * use clock_get_time on systems with a mach kernel (typically Mac OS X).
      This lets herbstluftwm run on Mac systems again.
    * fix many memory leaks.
    * new command line flag --skip-visible for use_index and move_index
    * new command: detect_monitors, to detect Xinerama monitors automatically
    * new ewmh feature: react to _NET_WM_DESKTOP client messages
    * new command: rotate
    * new setting: auto_detect_monitors
    * only one Makefile for herbstluftwm and herbstclient. The herbstclient
      binary now is put in the main directory.
    * new settings: smart_frame_surroundings and smart_window_surroundings
    * new settings: window_border_inner_color and window_border_inner_width
    * new settings: frame_border_inner_color and frame_border_inner_width
    * new option --skip-invisible for cycle_all
    * cycle_layout now offers to cycle through a custom list of layouts
    * add completion for +1 and -1 to many commands: cycle, cycle_all,
      cycle_monitor, cycle_layout, split and use_index
    * new settings: smart_frame_surroundings and smart_window_borders
    * start system wide autostart file if there is no working user defined one
    * clients are restored (i.e. managed) from _NET_CLIENT_LIST even if they
      are not visible
    * do proper window and monitor stacking, this also introduces:

      - new command: raise_monitor
      - new setting: raise_on_focus_temporarily
      - new command: stack
    * new command: focus_nth
    * new command: bring
    * respect the WM_TAKE_FOCUS atom, this fixes keyboard focus issues with
      many (mostly Java/swing based) applications
    * new rule consequences: switchtag, ewmhrequests

Release 0.3 on 2012-04-12
-------------------------

Changes:

    * new hook: window_title_changed
    * hook focus_changed now also reports the window title
    * the setting ignore_class is removed, because this also can be done by
      rules. You can replace a line like 'set ignore_class "$foo"' in your
      autostart by 'rule class~"$foo" manage=off'
    * remember the value when toggling a setting and restore it on next toggle
    * new command: cycle_value
    * new commands: use_index, move_index
    * recursive command completion for keybind
    * new rule condition: title
    * in the default autostart:

        - new green and gray color theme
        - use/move was replaced by use_index/move_index
    * proper signal handling: map all windows on SIGINT,SIGQUIT,SIGTERM
    * respect the initial fullscreen state of new clients on startup (as it is
      set in the _NET_WM_STATE property)
    * monitor locking mechanism, i.e. a new setting: monitors_locked with its
      accessors lock and unlock and the command line argument -l and --locked

Release 0.2 on 2012-01-25
-------------------------

Small bugfixes and major features:

    * new command: monitor_rect
    * let panel.sh fork less often
    * set clients to fullscreen
    * new client layouting algorithm: grid layout
    * new command argument: keyunbind --all
    * new command: pseudotile (tile client but keep its floating size)
    * new command: list_keybinds
    * new hook: focus_changed
    * client rules with:

        - conditon: class
        - conditon: instance
        - conditon: pid
        - conditon: maxage
        - condition: windowtype
        - condition: windowrole
        - operator: = (equals)
        - operator: ~ (regex-matching)
        - flag: once
        - flag: not (negation of conditions)
        - consequence: tag
        - consequence: focus
        - consequence: index (where to insert a new client in layout tree)
        - consequence: pseudotile
        - consequence: fullscreen
        - consequence: manage (whether window will be managed)

    * basic ewmh features:

        - the following properties will be set:
            _NET_ACTIVE_WINDOW
            _NET_CLIENT_LIST
            _NET_CURRENT_DESKTOP
            _NET_DESKTOP_NAMES
            _NET_NUMBER_OF_DESKTOPS
            _NET_SUPPORTING_WM_CHECK
            _NET_WM_DESKTOP
            _NET_WM_STATE: fullscreen

        - the following client messages are handled:
            _NET_ACTIVE_WINDOW
            _NET_CURRENT_DESKTOP
            _NET_WM_STATE: fullscreen


Release 0.1 on 2011-10-02
-------------------------

Initial release. The tiling algorithm and many things are working. But some
things like EWMH or rules aren't implemented yet (See BUGS file for a list of
planned features). Currently implemented features are:

    * basic tiling concept
    * floating mode (with border snapping)
    * calling herbstluftwm internal commands with herbstclient
    * change keybindings/mousebindings at runtime
    * change/get settings (e.g. colors) at runtime
    * add/remove monitors at runtime
    * wmexec into other window manager
    * dump/load tiling layouts to/from a string
    * bash/zsh tab completion for herbstclient
    * hook system: let herbstclient listen for internal events
    * provide an easy way to build an own panel (using herbstclient hooks/commands)
      (there is also an example panel.sh)
    * give information about urgent state of clients
<|MERGE_RESOLUTION|>--- conflicted
+++ resolved
@@ -11,13 +11,10 @@
       "current" or a certain monitor index
     * align captions of the tree output (commands: layout, stack) better by
       inserting a space in front of every caption
-<<<<<<< HEAD
     * let new clients and monitors (and other items that are stacked) appear on
       top of the stacking order
-=======
     * chaining of commands now is possible with the new command: chain
     * new commands: and or
->>>>>>> b6c37381
 
 Release: 0.4.1 on 2012-08-30
 ----------------------------
